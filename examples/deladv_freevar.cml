--- conflicted
+++ resolved
@@ -1,11 +1,5 @@
 chan keyboard : int;
 
-<<<<<<< HEAD
-main : int -> {} -> int
-def main x =
-    let del = delay {apple} x in
-    delay {apple} (advance del);
-=======
 // equivalent of existential Sig Int
 keeb_loop : () -> int
 def keeb_loop _ =
@@ -20,5 +14,4 @@
 // then through bookkeeping it will wait for a keyboard event
 // and when that happens, lookup this closure.
 //
-// executing the closure will produce a Sig int: (int, () -> Sig int)
->>>>>>> 93cd08bf
+// executing the closure will produce a Sig int: (int, () -> Sig int)