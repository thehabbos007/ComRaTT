use ena::unify::{EqUnifyValue, UnifyKey};
use std::ops::Deref;

#[derive(PartialEq, Eq, Debug, Clone, Copy)]
pub enum Binop {
    Add,
    Mul,
    Div,
    Sub,
    Eq,
    Neq,
    Lt,
    Lte,
    Gt,
    Gte,
}

#[derive(PartialEq, Eq, Debug, Clone, Copy)]
pub enum Const {
    CInt(i32),
    CBool(bool),
    CUnit,
}

#[derive(PartialEq, Eq, Debug, Clone)]
pub enum Expr {
    Const(Const),
    Var(String),
    Lam(Vec<String>, Box<Expr>),
    App(Box<Expr>, Box<Expr>),
    Prim(Binop, Box<Expr>, Box<Expr>),
    Let(String, Box<Expr>, Box<Expr>),
    IfThenElse(Box<Expr>, Box<Expr>, Box<Expr>),
    Delay(Box<Expr>),
    Advance(String),
    Tuple(Vec<Expr>),
    Access(Box<Expr>, i32),
}

impl Expr {
    pub fn b(self) -> Box<Self> {
        Box::new(self)
    }
}

<<<<<<< HEAD
#[derive(PartialEq, Eq, Debug, Clone, Hash, PartialOrd, Ord)]
=======
#[derive(PartialEq, Eq, PartialOrd, Ord, Clone, Copy, Debug)]
pub struct TypeVar(pub u32);
impl UnifyKey for TypeVar {
    type Value = Option<Type>;

    fn index(&self) -> u32 {
        self.0
    }

    fn from_index(u: u32) -> Self {
        Self(u)
    }

    fn tag() -> &'static str {
        "TypeVar"
    }
}

#[derive(PartialEq, Eq, Debug, Clone)]
>>>>>>> 83db342c
pub enum Type {
    TInt,
    TBool,
    TUnit,
    TFun(Box<Type>, Box<Type>),
    TProduct(Vec<Type>),
    TVar(TypeVar),
}

impl EqUnifyValue for Type {}

impl Type {
    pub fn b(self) -> Box<Self> {
        Box::new(self)
    }

    pub fn occurs_check(&self, var: TypeVar) -> Result<(), Type> {
        match self {
            Type::TInt => Ok(()),
            Type::TBool => Ok(()),
            Type::TUnit => Ok(()),
            Type::TVar(v) => {
                if *v == var {
                    Err(Type::TVar(*v))
                } else {
                    Ok(())
                }
            }
            Type::TFun(from, to) => {
                from.occurs_check(var).map_err(|_| self.clone())?;
                to.occurs_check(var).map_err(|_| self.clone())
            }
            Type::TProduct(ts) => {
                for t in ts {
                    t.occurs_check(var).map_err(|_| self.clone())?
                }
                Ok(())
            }
        }
    }
}

#[derive(PartialEq, Eq, Debug, Clone)]
pub enum Toplevel {
    FunDef(String, Type, Vec<String>, Box<Expr>),
}

#[derive(PartialEq, Eq, Debug, Clone)]
pub struct Prog(pub Vec<Toplevel>);

impl Deref for Prog {
    type Target = Vec<Toplevel>;

    fn deref(&self) -> &Self::Target {
        &self.0
    }
}

impl From<Vec<Toplevel>> for Prog {
    fn from(v: Vec<Toplevel>) -> Self {
        Prog(v)
    }
}<|MERGE_RESOLUTION|>--- conflicted
+++ resolved
@@ -43,10 +43,7 @@
     }
 }
 
-<<<<<<< HEAD
-#[derive(PartialEq, Eq, Debug, Clone, Hash, PartialOrd, Ord)]
-=======
-#[derive(PartialEq, Eq, PartialOrd, Ord, Clone, Copy, Debug)]
+#[derive(PartialEq, Eq, PartialOrd, Ord, Clone, Copy, Hash, Debug)]
 pub struct TypeVar(pub u32);
 impl UnifyKey for TypeVar {
     type Value = Option<Type>;
@@ -64,8 +61,7 @@
     }
 }
 
-#[derive(PartialEq, Eq, Debug, Clone)]
->>>>>>> 83db342c
+#[derive(PartialEq, Eq, Debug, Clone, Hash, PartialOrd, Ord)]
 pub enum Type {
     TInt,
     TBool,
