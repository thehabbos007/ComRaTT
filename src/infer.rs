--- conflicted
+++ resolved
@@ -1030,7 +1030,6 @@
 
     // This should pass because the tick is on keyboard, which is part of the clock
     // for the name being advanced
-<<<<<<< HEAD
     #[test]
     fn infer_advance_name_bound_and_valid_tick_subset() {
         let expr = Expr::Advance("x".to_owned());
@@ -1052,29 +1051,6 @@
     }
 
     #[test]
-=======
-    #[test]
-    fn infer_advance_name_bound_and_valid_tick_subset() {
-        let expr = Expr::Advance("x".to_owned());
-        let fun_type = Type::TFun(Type::TUnit.b(), Type::TInt.b());
-        let binding = (
-            fun_type,
-            Some(HashSet::from(["keyboard".to_owned(), "mouse".to_owned()])),
-        );
-        let mut context = Context::Tick(
-            HashMap::from([("x".to_owned(), binding)]),
-            HashSet::from(["keyboard".to_owned()]),
-            HashMap::new(),
-        );
-
-        let mut inference = Inference {
-            unification_table: InPlaceUnificationTable::default(),
-        };
-        let (ty, output) = inference.infer(context.into(), expr);
-    }
-
-    #[test]
->>>>>>> 10995a89
     fn infer_advance_name_bound_and_valid_tick() {
         let expr = Expr::Advance("x".to_owned());
         let fun_type = Type::TFun(Type::TUnit.b(), Type::TInt.b());
