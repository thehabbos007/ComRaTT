--- conflicted
+++ resolved
@@ -51,7 +51,7 @@
     | AApp (e1, e2, t) -> AApp (closure_convert e1, List.map closure_convert e2, t)
     | APrim (op, e1, e2, t) -> APrim (op, closure_convert e1, closure_convert e2, t)
     | ALet (x, t, e1, e2) -> ALet (x, t, closure_convert e1, closure_convert e2)
-    | ACstI _ | AVar _ -> expr
+    | AConst _ | AVar _ -> expr
   ;;
 
   let lift_lambdas expr =
@@ -69,13 +69,7 @@
       | AApp (e1, e2, t) -> AApp (lift e1, List.map lift e2, t)
       | APrim (op, e1, e2, t) -> APrim (op, lift e1, lift e2, t)
       | ALet (x, t, e1, e2) -> ALet (x, t, lift e1, lift e2)
-<<<<<<< HEAD
-      | ACstI _ | AVar _ -> expr
-=======
-      | AFunDef (name, params, body, ret_type) ->
-        AFunDef (name, params, lift body, ret_type)
       | AConst _ | AVar _ -> expr
->>>>>>> 38512bbe
     in
     let lifted_expr = lift expr in
     lifted_expr, !definitions
