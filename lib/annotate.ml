--- conflicted
+++ resolved
@@ -80,11 +80,7 @@
     unify subst' r1 r2
   | TVar n, t | t, TVar n ->
     if occurs n t then failwith "occurs check" else (n, t) :: subst
-<<<<<<< HEAD
-  | t1, t2 -> failwith ("Type mismatch: " ^ show_typ t1 ^ " and " ^ show_typ t2)
-=======
   | _t1, _t2 -> failwith ("Type mismatch" ^ show_typ _t1 ^ " " ^ show_typ _t2)
->>>>>>> c5e0ccdb
 
 and occurs n = function
   | TVar m -> n = m
