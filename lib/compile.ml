--- conflicted
+++ resolved
@@ -49,16 +49,9 @@
   match expr with
   | TLet (name, ty, _, body) ->
     get_names_for_forward_declaration body (Environment.add name ty map)
-<<<<<<< HEAD
-  | ALam _ -> failwith "no lambdas allowed"
-  | AFunDef _ -> failwith "no fundefs allowed"
-  | AConst _ | AVar _ | APrim _ | AApp _ | AIfThenElse _ -> map
-=======
   | TLam _ -> failwith "no lambdas allowed"
   | TFunDef _ -> failwith "no fundefs allowed"
-  | TConst _ | TName _ | TPrim _ | TApp _ -> map
-  | _ -> failwith "ifthenelse"
->>>>>>> 0483fadb
+  | TConst _ | TName _ | TPrim _ | TApp _ | TIfThenElse _ -> map
 ;;
 
 let unfold_forward_decs decs =
@@ -73,17 +66,10 @@
   match expr with
   | TName (name, _) -> var_str name
   (* type of ACstI is always int, discard for now *)
-<<<<<<< HEAD
-  | AConst (CInt num, _) -> "(i64.const " ^ string_of_int num ^ ")"
-  | AConst (CBool b, _) -> "(i32.const " ^ if b then "1" else "0" ^ ")"
-  | AConst (CUnit, _) -> "(i32.const " ^ "-1)"
-  | APrim (op, e1, e2, ty) ->
-=======
-  | TConst (CInt num, _) -> "i64.const " ^ string_of_int num
-  | TConst (CBool b, _) -> "i32.const " ^ if b then "1" else "0"
-  | TConst (CUnit, _) -> "i32.const " ^ "-1"
+  | TConst (CInt num, _) -> "(i64.const " ^ string_of_int num ^ ")"
+  | TConst (CBool b, _) -> "(i32.const " ^ if b then "1" else "0" ^ ")"
+  | TConst (CUnit, _) -> "(i32.const " ^ "-1)"
   | TPrim (op, e1, e2, ty) ->
->>>>>>> 0483fadb
     let e1_comp = comp e1 in
     let e2_comp = comp e2 in
     e1_comp ^ "\n" ^ e2_comp ^ "\n" ^ binop_to_wasm op ty
@@ -116,7 +102,7 @@
          (List.fold_left (fun acc arg -> acc ^ comp arg ^ "\n") "" args)
          name
      | _ -> failwith "attempted calling a function that was not a valid AVar")
-  | AIfThenElse (guard, _guard_typ, then_branch, else_branch, branch_type) ->
+  | TIfThenElse (guard, _guard_typ, then_branch, else_branch, branch_type) ->
     (* The result part of the if should be left out if void, but we do not support that *)
     Printf.sprintf
       "%s (if (result %s) (then %s) (else %s))"
@@ -140,7 +126,6 @@
   | def :: defs -> comp def ^ comp_and_unfold_defs defs
 ;;
 
-<<<<<<< HEAD
 let add_function_table name size =
   Printf.sprintf "\n(table $%s %s funcref)" name (string_of_int size)
 ;;
@@ -149,10 +134,7 @@
   Printf.sprintf "\n(memory $%s %s)" name (string_of_int memsize)
 ;;
 
-let init_wat (annot_exprs : annot_expr list) (globals : Preprocess.global_def list) =
-=======
 let init_wat (annot_exprs : typed_expr list) (globals : Preprocess.global_def list) =
->>>>>>> 0483fadb
   Printf.sprintf
     "(module %s %s %s %s \n %s\n %s\n (export \"main\" (func $main)))"
     (add_mem_region "stable" 1)
