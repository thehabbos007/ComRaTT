--- conflicted
+++ resolved
@@ -13,13 +13,9 @@
 let wasm_type_of_type ty =
   match ty with
   | TInt -> "i64"
-<<<<<<< HEAD
-  | TVar index -> failwith ("error: TVar found with index " ^ string_of_int index)
-=======
   | TBool -> "i32"
   | TUnit -> "i32"
-  | TVar x -> string_of_int x
->>>>>>> 38512bbe
+  | TVar index -> failwith ("error: TVar found with index " ^ string_of_int index)
   | TArrow (_t1, _t2) -> "arrow"
 ;;
 
@@ -32,7 +28,6 @@
 
 let var_str name = "local.get $" ^ name
 
-<<<<<<< HEAD
 let rec generate_local_vars vars =
   match vars with
   | [] -> ""
@@ -40,36 +35,6 @@
     Printf.sprintf "(local $%s %s)" name (wasm_type_of_type ty)
     ^ "\n"
     ^ generate_local_vars vars
-=======
-(* what to do with let right hand side?*)
-let let_str name ret_ty body =
-  Printf.sprintf "(func $%s args? (result %s)\n    %s\n  )" name ret_ty body
-;;
-
-let lambda_let_str name ret_ty body args =
-  Printf.sprintf
-    "(func $%s %s (result %s)\n    %s\n  ) (export \"%s\" (func $%s))"
-    name
-    (args_to_str args)
-    ret_ty
-    body
-    name
-    name
-;;
-
-let apply_str name arg = Printf.sprintf "(call $%s (%s))" name arg
-
-let aconst_int_to_str annot_expr =
-  match annot_expr with
-  | AConst (CInt number, _) -> string_of_int number
-  | _ -> failwith "hanzo"
-;;
-
-let rec push_args args =
-  match args with
-  | [] -> ""
-  | head :: tail -> "i64.const " ^ aconst_int_to_str head ^ "\n" ^ push_args tail
->>>>>>> 38512bbe
 ;;
 
 (* TODO: this is not entirely complete as the "_twofunctions" example that binds x, uses it and then rebinds it for new use, does not compile correctly *)
@@ -79,7 +44,7 @@
     get_names_for_forward_declaration body (Environment.add name ty map)
   | ALam _ -> failwith "no lambdas allowed"
   | AFunDef _ -> failwith "no fundefs allowed"
-  | ACstI _ | AVar _ | APrim _ | AApp _ -> map
+  | AConst _ | AVar _ | APrim _ | AApp _ -> map
 ;;
 
 let unfold_forward_decs decs =
@@ -95,6 +60,8 @@
   | AVar (name, _) -> var_str name
   (* type of ACstI is always int, discard for now *)
   | AConst (CInt num, _) -> "i64.const " ^ string_of_int num
+  | AConst (CBool b, _) -> "i32.const " ^ if b then "1" else "0"
+  | AConst (CUnit, _) -> "i32.const " ^ "-1"
   | APrim (op, e1, e2, ty) ->
     let e1_comp = comp e1 in
     let e2_comp = comp e2 in
