--- conflicted
+++ resolved
@@ -16,14 +16,11 @@
   | "in"     { IN }
   | "true"   { TRUE }
   | "false"  { FALSE }
-<<<<<<< HEAD
   | "delay"  { DELAY }
   | "advance" { ADVANCE }
-=======
   | "if"     { IF }
   | "then"   { THEN }
   | "else"   { ELSE }
->>>>>>> c5e0ccdb
   | "()"     { UNIT }
   | "+"      { PLUS }
   | "*"      { TIMES }
