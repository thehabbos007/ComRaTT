open ComRaTTlib.Preprocess
open ComRaTTlib.Ast_of_text
open ComRaTTlib.Compile

let _toplevel = ast_of_text "def add x y = x + y;"

let _toplevel_eta =
  ast_of_text
    "def add1 y = let add = fun x -> fun y -> x + y in let add1 = add 1 in add1 y;"
;;

(*
   let () =
   Result.map
   (fun annot ->
   print_endline (show_annot_expr annot);
   print_endline "SEP -------";
   print_endline (show_annot_expr (EliminatePartialApp.eliminate_partial annot)))
   _partialappok
   |> ignore
   ;;
*)
(*
   let () =
   Result.map
   (fun annot_exprs ->
   print_endline "---> Pretty print of raw expr";
   List.iter (fun annot -> print_endline (string_of_annot_expr annot)) annot_exprs;
   print_endline "--> Pretty print of eliminated expr";
   (* List.iter
   (fun annot ->
   print_endline
   (string_of_annot_expr (EliminatePartialApp.eliminate_partial annot)))
   annot_exprs;*)
   (* print_endline "--> AST of eliminated expr";
   List.iter
   (fun annot ->
   print_endline (show_annot_expr (EliminatePartialApp.eliminate_partial annot)))
   annot_exprs;*)
   (* print_endline "---> AST of raw expr";
   List.iter (fun annot -> print_endline (show_annot_expr annot)) annot_exprs;*)
   print_endline "---> Lambda lifted exprs";
   List.iter
   (fun annot ->
   let _lifted, _globals = optimize annot in
   print_endline "-----> Lifted entry";
   print_endline (string_of_annot_expr _lifted);
   print_endline "-----> Globals for above entry";
   List.iter
   (fun global -> print_endline (string_of_annot_expr global.fundef))
   _globals)
   annot_exprs)
   _toplevel_eta
   |> ignore
   ;;
*)

(* arg "t" to main is there because we don't support zero arg functions yet *)
let _main_example =
  ast_of_text "def add x y = x+y; def main unused = let x = 41 in let y = 1 in add x y;"
;;

let _simple_main = ast_of_text "def main x y = x+y;"
let _simpler_main = ast_of_text "def main x = x+1;"
let _simpl_main = ast_of_text "def main x = let y = 42 in x+y;"
let _main = ast_of_text "def main = let y = 42 in y;"
let _constant_ret = ast_of_text "def main = let y = 42 in 42;"
let _add1 = ast_of_text "def main = let y = 41 in y+1;"
let _advanced = ast_of_text "def main = let x = 1 in let y = 42 in x+y;"
let _shadow = ast_of_text "def main = let x = 1 in let x = 42 in x;"

(* TODO: this is not handled properly *)
let _twofunctions =
  ast_of_text "def main = let x = 1 in let y = x+1 in let x = 40 in x+y;"
;;

let _function =
  ast_of_text "def add x y = x+y; def main = let x = 40 in let y = 2 in add x y;"
;;

let _delay_adv = ast_of_text "def main = let x = delay 43 in advance x;"

let _closures =
  ast_of_text "def main = let y = 5 in let x = fun x z -> x + y + z in x 5 7;"
;;

(*
   f x =
   let dingo z = z + x
   in let bingo w = dingo (47 - w)
   in g (bingo 419)

   g u =
   let mango x = x + h u
   in let dingo k = k
   in mango (dingo u)

   h w = 42
*)
let _frub = ast_of_text "def main = let y = 5 in let frub = fun x -> 10 + y in frub ();"

(*
   let () =
   Result.map (fun (subst, _) -> print_endline (string_of_int (List.length subst))) _main
   |> ignore
   ;;
*)
let () =
  Result.map
    (fun annot_exprs ->
      let mapped =
        List.map
          (fun expr ->
            let l, gs = optimize expr in
            l :: gs)
          annot_exprs
        |> List.concat
      in
      let compiled = init_wat mapped [] in
      print_endline compiled)
      (*
         List.iter
         (fun annot ->
         let _lifted, _ = optimize annot in
         (* no globals in this example *)
         print_endline (string_of_annot_expr _lifted))
         annot_exprs)
      *)
<<<<<<< HEAD
    (ast_of_text "def main = let x = delay 42 in advance x;")
=======
    _frub
>>>>>>> bddb656d
  |> ignore
;;<|MERGE_RESOLUTION|>--- conflicted
+++ resolved
@@ -126,10 +126,6 @@
          print_endline (string_of_annot_expr _lifted))
          annot_exprs)
       *)
-<<<<<<< HEAD
     (ast_of_text "def main = let x = delay 42 in advance x;")
-=======
-    _frub
->>>>>>> bddb656d
   |> ignore
 ;;