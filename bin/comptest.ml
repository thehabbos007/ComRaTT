--- conflicted
+++ resolved
@@ -114,7 +114,6 @@
       let defs, lifted = optimize_program annot_exprs in
       let compiled = init_wat (defs @ lifted) [] in
       print_endline compiled)
-<<<<<<< HEAD
     (*
        List.iter
        (fun annot ->
@@ -128,16 +127,5 @@
        "def add x y = x+y; def main = let x = 40 in let y = 2 in let delayed = delay \
         (add x y) in  advance delayed;")
   (* (ast_of_text "def add x y = x+y; def main = let x = 40 in let y = 2 in add x y;")*)
-=======
-      (*
-         List.iter
-         (fun annot ->
-         let _lifted, _ = optimize annot in
-         (* no globals in this example *)
-         print_endline (string_of_annot_expr _lifted))
-         annot_exprs)
-      *)
-    _frub
->>>>>>> 0483fadb
   |> ignore
 ;;