open ComRaTTlib.Preprocess
open ComRaTTlib.Ast_of_text
open ComRaTTlib.Compile

let _toplevel = ast_of_text "def add x y = x + y;"

let _toplevel_eta =
  ast_of_text
    "def add1 y = let add = fun x -> fun y -> x + y in let add1 = add 1 in add1 y;"
;;

(*
   let () =
   Result.map
   (fun annot ->
   print_endline (show_annot_expr annot);
   print_endline "SEP -------";
   print_endline (show_annot_expr (EliminatePartialApp.eliminate_partial annot)))
   _partialappok
   |> ignore
   ;;
*)
(*
   let () =
   Result.map
   (fun annot_exprs ->
   print_endline "---> Pretty print of raw expr";
   List.iter (fun annot -> print_endline (string_of_annot_expr annot)) annot_exprs;
   print_endline "--> Pretty print of eliminated expr";
   (* List.iter
   (fun annot ->
   print_endline
   (string_of_annot_expr (EliminatePartialApp.eliminate_partial annot)))
   annot_exprs;*)
   (* print_endline "--> AST of eliminated expr";
   List.iter
   (fun annot ->
   print_endline (show_annot_expr (EliminatePartialApp.eliminate_partial annot)))
   annot_exprs;*)
   (* print_endline "---> AST of raw expr";
   List.iter (fun annot -> print_endline (show_annot_expr annot)) annot_exprs;*)
   print_endline "---> Lambda lifted exprs";
   List.iter
   (fun annot ->
   let _lifted, _globals = optimize annot in
   print_endline "-----> Lifted entry";
   print_endline (string_of_annot_expr _lifted);
   print_endline "-----> Globals for above entry";
   List.iter
   (fun global -> print_endline (string_of_annot_expr global.fundef))
   _globals)
   annot_exprs)
   _toplevel_eta
   |> ignore
   ;;
*)

(* arg "t" to main is there because we don't support zero arg functions yet *)
let _main_example =
  ast_of_text "def add x y = x+y; def main unused = let x = 41 in let y = 1 in add x y;"
;;

let _simple_main = ast_of_text "def main x y = x+y;"
let _simpler_main = ast_of_text "def main x = x+1;"
let _simpl_main = ast_of_text "def main x = let y = 42 in x+y;"
let _main = ast_of_text "def main = let y = 42 in y;"
let _constant_ret = ast_of_text "def main = let y = 42 in 42;"
let _add1 = ast_of_text "def main = let y = 41 in y+1;"
let _advanced = ast_of_text "def main = let x = 1 in let y = 42 in x+y;"
let _shadow = ast_of_text "def main = let x = 1 in let x = 42 in x;"

(* TODO: this is not handled properly *)
let _twofunctions =
  ast_of_text "def main = let x = 1 in let y = x+1 in let x = 40 in x+y;"
;;

let _function =
  ast_of_text "def add x y = x+y; def main = let x = 40 in let y = 2 in add x y;"
;;

let _delay_adv =
  ast_of_text "def add x y = x + y; def main = let x = delay (add 2 3) in advance x;"
;;

let _closures =
  ast_of_text "def main = let y = 5 in let x = fun x z -> x + y + z in x 5 7;"
;;

(*
   f x =
   let dingo z = z + x
   in let bingo w = dingo (47 - w)
   in g (bingo 419)

   g u =
   let mango x = x + h u
   in let dingo k = k
   in mango (dingo u)

   h w = 42
*)
let _frub = ast_of_text "def main = let y = 5 in let frub = fun x -> 10 + y in frub ();"

(*
   let () =
   Result.map (fun (subst, _) -> print_endline (string_of_int (List.length subst))) _main
   |> ignore
   ;;
*)
let () =
  Result.map
    (fun annot_exprs ->
      let defs, lifted = optimize_program annot_exprs in
      let compiled = init_wat (defs @ lifted) [] in
      print_endline compiled)
      (*
         List.iter
         (fun annot ->
         let _lifted, _ = optimize annot in
         (* no globals in this example *)
         print_endline (string_of_annot_expr _lifted))
         annot_exprs)
      *)
<<<<<<< HEAD
    (ast_of_text "def main = let x = delay 42 in advance x;")
=======
    _delay_adv
>>>>>>> 375a9971
  |> ignore
;;<|MERGE_RESOLUTION|>--- conflicted
+++ resolved
@@ -113,18 +113,18 @@
       let defs, lifted = optimize_program annot_exprs in
       let compiled = init_wat (defs @ lifted) [] in
       print_endline compiled)
-      (*
-         List.iter
-         (fun annot ->
-         let _lifted, _ = optimize annot in
-         (* no globals in this example *)
-         print_endline (string_of_annot_expr _lifted))
-         annot_exprs)
-      *)
-<<<<<<< HEAD
-    (ast_of_text "def main = let x = delay 42 in advance x;")
-=======
-    _delay_adv
->>>>>>> 375a9971
+    (*
+       List.iter
+       (fun annot ->
+       let _lifted, _ = optimize annot in
+       (* no globals in this example *)
+       print_endline (string_of_annot_expr _lifted))
+       annot_exprs)
+    *)
+    (* (ast_of_text "def main = let x = delay 42 in advance x;")*)
+    (ast_of_text
+       "def add x y = x+y; def main = let x = 40 in let y = 2 in let delayed = delay \
+        (add x y) in  advance delayed;")
+  (* (ast_of_text "def add x y = x+y; def main = let x = 40 in let y = 2 in add x y;")*)
   |> ignore
 ;;