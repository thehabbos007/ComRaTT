open ComRaTTlib.Preprocess
open ComRaTTlib.Ast_of_text
open ComRaTTlib.Compile

<<<<<<< HEAD
let _let_example =
  ALet
    ( "inc"
    , TInt
    , ALam
        ([ "x", TInt ], APrim (Add, AVar ("x", TInt), AConst (CInt 1, TInt), TInt), TInt)
    , AApp (AVar ("inc", TInt), [ AConst (CInt 41, TInt) ], TInt) )
;;

(*
   let x = 41 in x+1
   svarer til
   ALet ("x", TInt, ACstI (42, TInt), ALam ([("x", TInt)], APrim(Add, AVar ("x", TInt), ACstI (1, TInt), TInt)))

   men vent, alle lambdaer er i en top level let binding, hvilket vil sige at den har et navn.
   eksempel:

   let x = fun y -> y+1 in x 41
   hvilket vel svarer til

   ALet ("x", TInt, ALam([("y", TInt)], APrim(Add, AVar ("y", TInt), ACstI (1, TInt), TInt))
*)

let _reallet =
  ALet
    ( "x"
    , TInt
    , ALam
        ([ "y", TInt ], APrim (Add, AVar ("y", TInt), AConst (CInt 1, TInt), TInt), TInt)
    , AApp (AVar ("x", TInt), [ AConst (CInt 42, TInt) ], TInt) )
;;

let _newlet =
  ALet
    ( "x"
    , TInt
    , AConst (CInt 42, TInt)
    , ALam
        ([ "x", TInt ], APrim (Add, AVar ("x", TInt), AConst (CInt 1, TInt), TInt), TInt)
    )
;;

let _var_example = AVar ("x", TInt)
let _prim_example = APrim (Add, AVar ("x", TInt), AConst (CInt 41, TInt), TInt)
let _simple_let = ALet ("testfun", TInt, AConst (CInt 42, TInt), AConst (CInt 20, TInt))

(*let () = print_endline (init_wat _reallet []) |> ignore*)
(*
   let _ =  print_endline (init_wat var_example) |> ignore in
   let _ = print_endline (comp prim_example) |> ignore in
   print_endline (init_wat let_example) |> ignore
*)
(*
   let lambda = ALam ([("x", TInt); ("y", TInt)], APrim(Add, AVar ("x", TInt), AVar ("y", TInt), TInt)) in
   print_endline (init_wat lambda) |> ignore
*)
(*
   let add = APrim (Add, ACstI (42, TInt), ACstI (42, TInt), TInt) in
   print_endline (init_wat add) |> ignore
*)
let _correct_args =
  AApp
    ( ALam
        ( [ "x", TInt; "y", TInt ]
        , APrim (Add, AVar ("x", TInt), AVar ("y", TInt), TInt)
        , TArrow (TInt, TArrow (TInt, TInt)) )
    , [ AConst (CInt 5, TInt); AConst (CInt 3, TInt) ]
    , TInt )
;;

(*
   let () =
   _correct_args
   |> part_elim
   |> show_annot_expr
   |> print_endline
*)

let _add42 =
  ALam
    ( [ "x", TInt ]
    , APrim (Add, AVar ("x", TInt), AConst (CInt 42, TInt), TInt)
    , TArrow (TInt, TInt) )
;;

let _applied = AApp (_add42, [ AConst (CInt 42, TInt) ], TInt)
let _add42raw = Lam ([ "x" ], Prim (Add, Var "x", Const (CInt 42)))
let _appraw = App (_add42raw, Const (CInt 42))
let _nested = Lam ([ "x" ], Lam ([ "y" ], Prim (Add, Var "x", Var "y")))

(*
   let _ =
   let (_lifted, _globals) = Lift.lambda_lift_expr [] _add42 in
   (*print_endline (show_annot_expr _lifted)*)
   let head = List.hd _globals in
   let { body; _ } = head in
   print_endline (show_annot_expr body)*)

let _show_tup tup =
  let int, typ = tup in
  print_endline (Printf.sprintf "%s %s" (string_of_int int) (show_typ typ))
;;

let _show_global global =
  let { fundef; _ } = global in
  print_endline ("> " ^ show_annot_expr fundef)
;;

let _a _a =
  (*let (_subst, _annot, _ty) = annotate [] [] _nested in
    (*List.map show_tup _subst |> ignore*)
    print_endline (show_annot_expr _annot)
  *)
  let _subst, _annot, _ty = annotate [] [] _nested in
  let _annot, _globals = Lift.lambda_lift_expr _annot in
  print_endline (show_annot_expr _annot);
  print_endline "separator";
  List.map _show_global _globals |> ignore
;;

=======
>>>>>>> 7cd21ca8
let _toplevel = ast_of_text "def add x y = x + y;"

let _toplevel_eta =
  ast_of_text
    "def add1 y = let add = fun x -> fun y -> x + y in let add1 = add 1 in add1 y;"
;;

(*
   let () =
   Result.map
   (fun annot ->
   print_endline (show_annot_expr annot);
   print_endline "SEP -------";
   print_endline (show_annot_expr (EliminatePartialApp.eliminate_partial annot)))
   _partialappok
   |> ignore
   ;;
*)
(*
   let () =
   Result.map
   (fun annot_exprs ->
   print_endline "---> Pretty print of raw expr";
   List.iter (fun annot -> print_endline (string_of_annot_expr annot)) annot_exprs;
   print_endline "--> Pretty print of eliminated expr";
   (* List.iter
   (fun annot ->
   print_endline
   (string_of_annot_expr (EliminatePartialApp.eliminate_partial annot)))
   annot_exprs;*)
   (* print_endline "--> AST of eliminated expr";
   List.iter
   (fun annot ->
   print_endline (show_annot_expr (EliminatePartialApp.eliminate_partial annot)))
   annot_exprs;*)
   (* print_endline "---> AST of raw expr";
   List.iter (fun annot -> print_endline (show_annot_expr annot)) annot_exprs;*)
   print_endline "---> Lambda lifted exprs";
   List.iter
   (fun annot ->
   let _lifted, _globals = optimize annot in
   print_endline "-----> Lifted entry";
   print_endline (string_of_annot_expr _lifted);
   print_endline "-----> Globals for above entry";
   List.iter
   (fun global -> print_endline (string_of_annot_expr global.fundef))
   _globals)
   annot_exprs)
   _toplevel_eta
   |> ignore
   ;;
*)

(* arg "t" to main is there because we don't support zero arg functions yet *)
let _main_example =
  ast_of_text "def add x y = x+y; def main unused = let x = 41 in let y = 1 in add x y;"
;;

let _simple_main = ast_of_text "def main x y = x+y;"
let _simpler_main = ast_of_text "def main x = x+1;"
let _simpl_main = ast_of_text "def main x = let y = 42 in x+y;"
let _main = ast_of_text "def main = let y = 42 in y;"
let _constant_ret = ast_of_text "def main = let y = 42 in 42;"
let _add1 = ast_of_text "def main = let y = 41 in y+1;"
let _advanced = ast_of_text "def main = let x = 1 in let y = 42 in x+y;"
let _shadow = ast_of_text "def main = let x = 1 in let x = 42 in x;"

(* TODO: this is not handled properly *)
let _twofunctions =
  ast_of_text "def main = let x = 1 in let y = x+1 in let x = 40 in x+y;"
;;

let _function =
  ast_of_text "def add x y = x+y; def main = let x = 40 in let y = 2 in add x y;"
;;

let _delay_adv = ast_of_text "def main = let x = delay 43 in advance x;"
let _closures = ast_of_text "def main = let y = 5 in let x = fun x -> x + y in x 7;"

(*
   let () =
   Result.map (fun (subst, _) -> print_endline (string_of_int (List.length subst))) _main
   |> ignore
   ;;
*)
let () =
  Result.map
    (fun annot_exprs ->
      let mapped =
        List.map
          (fun expr ->
            let l, gs = optimize expr in
            l :: gs)
          annot_exprs
        |> List.concat
      in
      let compiled = init_wat mapped [] in
      print_endline compiled)
      (*
         List.iter
         (fun annot ->
         let _lifted, _ = optimize annot in
         (* no globals in this example *)
         print_endline (string_of_annot_expr _lifted))
         annot_exprs)
      *)
    _closures
  |> ignore
;;<|MERGE_RESOLUTION|>--- conflicted
+++ resolved
@@ -2,129 +2,6 @@
 open ComRaTTlib.Ast_of_text
 open ComRaTTlib.Compile
 
-<<<<<<< HEAD
-let _let_example =
-  ALet
-    ( "inc"
-    , TInt
-    , ALam
-        ([ "x", TInt ], APrim (Add, AVar ("x", TInt), AConst (CInt 1, TInt), TInt), TInt)
-    , AApp (AVar ("inc", TInt), [ AConst (CInt 41, TInt) ], TInt) )
-;;
-
-(*
-   let x = 41 in x+1
-   svarer til
-   ALet ("x", TInt, ACstI (42, TInt), ALam ([("x", TInt)], APrim(Add, AVar ("x", TInt), ACstI (1, TInt), TInt)))
-
-   men vent, alle lambdaer er i en top level let binding, hvilket vil sige at den har et navn.
-   eksempel:
-
-   let x = fun y -> y+1 in x 41
-   hvilket vel svarer til
-
-   ALet ("x", TInt, ALam([("y", TInt)], APrim(Add, AVar ("y", TInt), ACstI (1, TInt), TInt))
-*)
-
-let _reallet =
-  ALet
-    ( "x"
-    , TInt
-    , ALam
-        ([ "y", TInt ], APrim (Add, AVar ("y", TInt), AConst (CInt 1, TInt), TInt), TInt)
-    , AApp (AVar ("x", TInt), [ AConst (CInt 42, TInt) ], TInt) )
-;;
-
-let _newlet =
-  ALet
-    ( "x"
-    , TInt
-    , AConst (CInt 42, TInt)
-    , ALam
-        ([ "x", TInt ], APrim (Add, AVar ("x", TInt), AConst (CInt 1, TInt), TInt), TInt)
-    )
-;;
-
-let _var_example = AVar ("x", TInt)
-let _prim_example = APrim (Add, AVar ("x", TInt), AConst (CInt 41, TInt), TInt)
-let _simple_let = ALet ("testfun", TInt, AConst (CInt 42, TInt), AConst (CInt 20, TInt))
-
-(*let () = print_endline (init_wat _reallet []) |> ignore*)
-(*
-   let _ =  print_endline (init_wat var_example) |> ignore in
-   let _ = print_endline (comp prim_example) |> ignore in
-   print_endline (init_wat let_example) |> ignore
-*)
-(*
-   let lambda = ALam ([("x", TInt); ("y", TInt)], APrim(Add, AVar ("x", TInt), AVar ("y", TInt), TInt)) in
-   print_endline (init_wat lambda) |> ignore
-*)
-(*
-   let add = APrim (Add, ACstI (42, TInt), ACstI (42, TInt), TInt) in
-   print_endline (init_wat add) |> ignore
-*)
-let _correct_args =
-  AApp
-    ( ALam
-        ( [ "x", TInt; "y", TInt ]
-        , APrim (Add, AVar ("x", TInt), AVar ("y", TInt), TInt)
-        , TArrow (TInt, TArrow (TInt, TInt)) )
-    , [ AConst (CInt 5, TInt); AConst (CInt 3, TInt) ]
-    , TInt )
-;;
-
-(*
-   let () =
-   _correct_args
-   |> part_elim
-   |> show_annot_expr
-   |> print_endline
-*)
-
-let _add42 =
-  ALam
-    ( [ "x", TInt ]
-    , APrim (Add, AVar ("x", TInt), AConst (CInt 42, TInt), TInt)
-    , TArrow (TInt, TInt) )
-;;
-
-let _applied = AApp (_add42, [ AConst (CInt 42, TInt) ], TInt)
-let _add42raw = Lam ([ "x" ], Prim (Add, Var "x", Const (CInt 42)))
-let _appraw = App (_add42raw, Const (CInt 42))
-let _nested = Lam ([ "x" ], Lam ([ "y" ], Prim (Add, Var "x", Var "y")))
-
-(*
-   let _ =
-   let (_lifted, _globals) = Lift.lambda_lift_expr [] _add42 in
-   (*print_endline (show_annot_expr _lifted)*)
-   let head = List.hd _globals in
-   let { body; _ } = head in
-   print_endline (show_annot_expr body)*)
-
-let _show_tup tup =
-  let int, typ = tup in
-  print_endline (Printf.sprintf "%s %s" (string_of_int int) (show_typ typ))
-;;
-
-let _show_global global =
-  let { fundef; _ } = global in
-  print_endline ("> " ^ show_annot_expr fundef)
-;;
-
-let _a _a =
-  (*let (_subst, _annot, _ty) = annotate [] [] _nested in
-    (*List.map show_tup _subst |> ignore*)
-    print_endline (show_annot_expr _annot)
-  *)
-  let _subst, _annot, _ty = annotate [] [] _nested in
-  let _annot, _globals = Lift.lambda_lift_expr _annot in
-  print_endline (show_annot_expr _annot);
-  print_endline "separator";
-  List.map _show_global _globals |> ignore
-;;
-
-=======
->>>>>>> 7cd21ca8
 let _toplevel = ast_of_text "def add x y = x + y;"
 
 let _toplevel_eta =
